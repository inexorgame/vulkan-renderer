--- conflicted
+++ resolved
@@ -17,33 +17,19 @@
     app->frame_buffer_resized = true;
 }
 
-<<<<<<< HEAD
 VkResult Application::load_toml_configuration(const std::string &file_name) {
     spdlog::debug("Loading TOML configuration file: '{}'", file_name);
 
     std::ifstream file(file_name, std::ios::in);
     if (!file) {
-=======
-VkResult Application::load_toml_configuration_file(const std::string &file_name) {
-    spdlog::debug("Loading TOML configuration file: '{}'.", file_name);
-
-    std::ifstream toml_file;
-
-    // Check if this file exists.
-    toml_file.open(file_name.c_str(), std::ios::in);
-
-    if (!toml_file.is_open()) {
->>>>>>> aa66d1a5
         spdlog::error("Could not open configuration file: '{}'!", file_name);
         return VK_ERROR_INITIALIZATION_FAILED;
     }
+    
+    toml_file.close();
 
     // Load the TOML file using toml11.
-<<<<<<< HEAD
-    auto renderer_configuration = toml::parse(file);
-=======
     auto renderer_configuration = toml::parse(file_name);
->>>>>>> aa66d1a5
 
     // Search for the title of the configuration file and print it to debug output.
     auto configuration_title = toml::find<std::string>(renderer_configuration, "title");
@@ -64,23 +50,15 @@
     int application_version_patch = toml::find<int>(renderer_configuration, "application", "version", "patch");
     spdlog::debug("Application version {}.{}.{}", application_version_major, application_version_minor, application_version_patch);
 
-<<<<<<< HEAD
-=======
     // Generate an std::uint32_t value from the major, minor and patch version info.
     application_version = VK_MAKE_VERSION(application_version_major, application_version_minor, application_version_patch);
-
->>>>>>> aa66d1a5
+    
     int engine_version_major = toml::find<int>(renderer_configuration, "application", "engine", "version", "major");
     int engine_version_minor = toml::find<int>(renderer_configuration, "application", "engine", "version", "minor");
     int engine_version_patch = toml::find<int>(renderer_configuration, "application", "engine", "version", "patch");
     spdlog::debug("Engine version {}.{}.{}", engine_version_major, engine_version_minor, engine_version_patch);
 
-<<<<<<< HEAD
-    // Generate an uint32_t value from the major, minor and patch version info.
-    application_version = VK_MAKE_VERSION(application_version_major, application_version_minor, application_version_patch);
-=======
     // Generate an std::uint32_t value from the major, minor and patch version info.
->>>>>>> aa66d1a5
     engine_version = VK_MAKE_VERSION(engine_version_major, engine_version_minor, engine_version_patch);
 
     texture_files = toml::find<std::vector<std::string>>(renderer_configuration, "textures", "files");
@@ -361,11 +339,8 @@
     thread_pool = std::make_shared<ThreadPool>();
 
     // Load the configuration from the TOML file.
-<<<<<<< HEAD
-    VkResult result = load_toml_configuration("configuration/renderer.toml");
-=======
     VkResult result = load_toml_configuration_file("configuration/renderer.toml");
->>>>>>> aa66d1a5
+
     vulkan_error_check(result);
 
     spdlog::debug("Creating window.");
